# Licensed to the Apache Software Foundation (ASF) under one
# or more contributor license agreements.  See the NOTICE file
# distributed with this work for additional information
# regarding copyright ownership.  The ASF licenses this file
# to you under the Apache License, Version 2.0 (the
# "License"); you may not use this file except in compliance
# with the License.  You may obtain a copy of the License at
#
#   http://www.apache.org/licenses/LICENSE-2.0
#
# Unless required by applicable law or agreed to in writing,
# software distributed under the License is distributed on an
# "AS IS" BASIS, WITHOUT WARRANTIES OR CONDITIONS OF ANY
# KIND, either express or implied.  See the License for the
# specific language governing permissions and limitations
# under the License.

[package]
name = "arrow"
version = "19.0.0"
description = "Rust implementation of Apache Arrow"
homepage = "https://github.com/apache/arrow-rs"
repository = "https://github.com/apache/arrow-rs"
authors = ["Apache Arrow <dev@arrow.apache.org>"]
license = "Apache-2.0"
keywords = [ "arrow" ]
include = [
    "benches/*.rs",
    "src/**/*.rs",
    "Cargo.toml",
]
edition = "2021"
rust-version = "1.62"

[lib]
name = "arrow"
path = "src/lib.rs"
bench = false

[dependencies]
<<<<<<< HEAD
lz4 = { version = "1.23", default-features = false, optional = true }
zstd = { version = "0.11.1", default-features = false, optional = true }
=======
ahash = { version = "0.7", default-features = false }
>>>>>>> 6ce4c4eb
serde = { version = "1.0", default-features = false }
serde_derive = { version = "1.0", default-features = false }
serde_json = { version = "1.0", default-features = false, features = ["std"] }
indexmap = { version = "1.9", default-features = false, features = ["std"] }
rand = { version = "0.8", default-features = false, features =  ["std", "std_rng"], optional = true }
num = { version = "0.4", default-features = false, features = ["std"] }
half = { version = "2.0", default-features = false }
hashbrown = { version = "0.12", default-features = false }
csv_crate = { version = "1.1", default-features = false, optional = true, package="csv" }
regex = { version = "1.5.6", default-features = false, features = ["std", "unicode"] }
lazy_static = { version = "1.4", default-features = false }
packed_simd = { version = "0.3", default-features = false, optional = true, package = "packed_simd_2" }
chrono = { version = "0.4", default-features = false, features = ["clock"] }
chrono-tz = {version = "0.6", default-features = false, optional = true}
flatbuffers = { version = "2.1.2", default-features = false, features = ["thiserror"], optional = true }
hex = { version = "0.4", default-features = false, features = ["std"] }
comfy-table = { version = "6.0", optional = true, default-features = false }
pyo3 = { version = "0.16", default-features = false, optional = true }
lexical-core = { version = "^0.8", default-features = false, features = ["write-integers", "write-floats", "parse-integers", "parse-floats"] }
multiversion = { version = "0.6.1", default-features = false }
bitflags = { version = "1.2.1", default-features = false }

[features]
default = ["csv", "ipc", "test_utils"]
ipc_compression = ["zstd", "lz4"]
csv = ["csv_crate"]
ipc = ["flatbuffers"]
simd = ["packed_simd"]
prettyprint = ["comfy-table"]
# The test utils feature enables code used in benchmarks and tests but
# not the core arrow code itself. Be aware that `rand` must be kept as
# an optional dependency for supporting compile to wasm32-unknown-unknown
# target without assuming an environment containing JavaScript.
test_utils = ["rand"]
pyarrow = ["pyo3"]
# force_validate runs full data validation for all arrays that are created
# this is not enabled by default as it is too computationally expensive
# but is run as part of our CI checks
force_validate = []

[dev-dependencies]
rand = { version = "0.8", default-features = false, features =  ["std", "std_rng"] }
criterion = { version = "0.3", default-features = false }
flate2 = { version = "1", default-features = false, features = ["rust_backend"] }
tempfile = { version = "3", default-features = false }
lz4 = { version = "1.23", default-features = false }
zstd = { version = "0.11", default-features = false }

[build-dependencies]

[[bench]]
name = "aggregate_kernels"
harness = false
required-features = ["test_utils"]

[[bench]]
name = "array_from_vec"
harness = false

[[bench]]
name = "builder"
harness = false
required-features = ["test_utils"]

[[bench]]
name = "buffer_bit_ops"
harness = false

[[bench]]
name = "boolean_kernels"
harness = false
required-features = ["test_utils"]

[[bench]]
name = "boolean_append_packed"
harness = false

[[bench]]
name = "arithmetic_kernels"
harness = false
required-features = ["test_utils"]

[[bench]]
name = "cast_kernels"
harness = false
required-features = ["test_utils"]

[[bench]]
name = "comparison_kernels"
harness = false
required-features = ["test_utils"]

[[bench]]
name = "filter_kernels"
harness = false
required-features = ["test_utils"]

[[bench]]
name = "take_kernels"
harness = false
required-features = ["test_utils"]

[[bench]]
name = "length_kernel"
harness = false

[[bench]]
name = "bit_length_kernel"
harness = false

[[bench]]
name = "sort_kernel"
harness = false
required-features = ["test_utils"]

[[bench]]
name = "partition_kernels"
harness = false
required-features = ["test_utils"]

[[bench]]
name = "csv_writer"
harness = false

[[bench]]
name = "json_reader"
harness = false

[[bench]]
name = "equal"
harness = false
required-features = ["test_utils"]

[[bench]]
name = "array_slice"
harness = false

[[bench]]
name = "concatenate_kernel"
harness = false
required-features = ["test_utils"]

[[bench]]
name = "mutable_array"
harness = false
required-features = ["test_utils"]

[[bench]]
name = "buffer_create"
harness = false
required-features = ["test_utils"]

[[bench]]
name = "substring_kernels"
harness = false
required-features = ["test_utils"]

[[bench]]
name = "array_data_validate"
harness = false<|MERGE_RESOLUTION|>--- conflicted
+++ resolved
@@ -38,12 +38,9 @@
 bench = false
 
 [dependencies]
-<<<<<<< HEAD
 lz4 = { version = "1.23", default-features = false, optional = true }
 zstd = { version = "0.11.1", default-features = false, optional = true }
-=======
 ahash = { version = "0.7", default-features = false }
->>>>>>> 6ce4c4eb
 serde = { version = "1.0", default-features = false }
 serde_derive = { version = "1.0", default-features = false }
 serde_json = { version = "1.0", default-features = false, features = ["std"] }
