// Licensed to the Apache Software Foundation (ASF) under one
// or more contributor license agreements.  See the NOTICE file
// distributed with this work for additional information
// regarding copyright ownership.  The ASF licenses this file
// to you under the Apache License, Version 2.0 (the
// "License"); you may not use this file except in compliance
// with the License.  You may obtain a copy of the License at
//
//   http://www.apache.org/licenses/LICENSE-2.0
//
// Unless required by applicable law or agreed to in writing,
// software distributed under the License is distributed on an
// "AS IS" BASIS, WITHOUT WARRANTIES OR CONDITIONS OF ANY
// KIND, either express or implied.  See the License for the
// specific language governing permissions and limitations
// under the License.

use std::borrow::Borrow;
use std::convert::{From, TryInto};
use std::fmt;
use std::{any::Any, iter::FromIterator};

use super::BooleanBufferBuilder;
use super::{
    array::print_long_array, raw_pointer::RawPtrBox, Array, ArrayData,
    FixedSizeListArray, GenericBinaryIter, GenericListArray, OffsetSizeTrait,
};
pub use crate::array::DecimalIter;
use crate::buffer::Buffer;
use crate::datatypes::{
    validate_decimal_precision, DECIMAL_DEFAULT_SCALE, DECIMAL_MAX_PRECISION,
    DECIMAL_MAX_SCALE,
};
use crate::error::{ArrowError, Result};
use crate::util::bit_util;
use crate::{buffer::MutableBuffer, datatypes::DataType};

/// Like [`OffsetSizeTrait`], but specialized for Binary.
/// This allow us to expose a constant datatype for the [`GenericBinaryArray`].
pub trait BinaryOffsetSizeTrait: OffsetSizeTrait {
    const DATA_TYPE: DataType;
}

impl BinaryOffsetSizeTrait for i32 {
    const DATA_TYPE: DataType = DataType::Binary;
}

impl BinaryOffsetSizeTrait for i64 {
    const DATA_TYPE: DataType = DataType::LargeBinary;
}

/// See [`BinaryArray`] and [`LargeBinaryArray`] for storing
/// binary data.
pub struct GenericBinaryArray<OffsetSize: BinaryOffsetSizeTrait> {
    data: ArrayData,
    value_offsets: RawPtrBox<OffsetSize>,
    value_data: RawPtrBox<u8>,
}

impl<OffsetSize: BinaryOffsetSizeTrait> GenericBinaryArray<OffsetSize> {
    /// Returns the length for value at index `i`.
    #[inline]
    pub fn value_length(&self, i: usize) -> OffsetSize {
        let offsets = self.value_offsets();
        offsets[i + 1] - offsets[i]
    }

    /// Returns a clone of the value data buffer
    pub fn value_data(&self) -> Buffer {
        self.data.buffers()[1].clone()
    }

    /// Returns the offset values in the offsets buffer
    #[inline]
    pub fn value_offsets(&self) -> &[OffsetSize] {
        // Soundness
        //     pointer alignment & location is ensured by RawPtrBox
        //     buffer bounds/offset is ensured by the ArrayData instance.
        unsafe {
            std::slice::from_raw_parts(
                self.value_offsets.as_ptr().add(self.data.offset()),
                self.len() + 1,
            )
        }
    }

    /// Returns the element at index `i` as bytes slice
    /// # Safety
    /// Caller is responsible for ensuring that the index is within the bounds of the array
    pub unsafe fn value_unchecked(&self, i: usize) -> &[u8] {
        let end = *self.value_offsets().get_unchecked(i + 1);
        let start = *self.value_offsets().get_unchecked(i);

        // Soundness
        // pointer alignment & location is ensured by RawPtrBox
        // buffer bounds/offset is ensured by the value_offset invariants

        // Safety of `to_isize().unwrap()`
        // `start` and `end` are &OffsetSize, which is a generic type that implements the
        // OffsetSizeTrait. Currently, only i32 and i64 implement OffsetSizeTrait,
        // both of which should cleanly cast to isize on an architecture that supports
        // 32/64-bit offsets
        std::slice::from_raw_parts(
            self.value_data.as_ptr().offset(start.to_isize().unwrap()),
            (end - start).to_usize().unwrap(),
        )
    }

    /// Returns the element at index `i` as bytes slice
    pub fn value(&self, i: usize) -> &[u8] {
        assert!(i < self.data.len(), "BinaryArray out of bounds access");
        //Soundness: length checked above, offset buffer length is 1 larger than logical array length
        let end = unsafe { self.value_offsets().get_unchecked(i + 1) };
        let start = unsafe { self.value_offsets().get_unchecked(i) };

        // Soundness
        // pointer alignment & location is ensured by RawPtrBox
        // buffer bounds/offset is ensured by the value_offset invariants

        // Safety of `to_isize().unwrap()`
        // `start` and `end` are &OffsetSize, which is a generic type that implements the
        // OffsetSizeTrait. Currently, only i32 and i64 implement OffsetSizeTrait,
        // both of which should cleanly cast to isize on an architecture that supports
        // 32/64-bit offsets
        unsafe {
            std::slice::from_raw_parts(
                self.value_data.as_ptr().offset(start.to_isize().unwrap()),
                (*end - *start).to_usize().unwrap(),
            )
        }
    }

    /// Creates a [GenericBinaryArray] from a vector of byte slices
    ///
    /// See also [`Self::from_iter_values`]
    pub fn from_vec(v: Vec<&[u8]>) -> Self {
        Self::from_iter_values(v)
    }

    /// Creates a [GenericBinaryArray] from a vector of Optional (null) byte slices
    pub fn from_opt_vec(v: Vec<Option<&[u8]>>) -> Self {
        v.into_iter().collect()
    }

    fn from_list(v: GenericListArray<OffsetSize>) -> Self {
        assert_eq!(
            v.data_ref().child_data()[0].child_data().len(),
            0,
            "BinaryArray can only be created from list array of u8 values \
             (i.e. List<PrimitiveArray<u8>>)."
        );
        assert_eq!(
            v.data_ref().child_data()[0].data_type(),
            &DataType::UInt8,
            "BinaryArray can only be created from List<u8> arrays, mismatched data types."
        );

        let mut builder = ArrayData::builder(OffsetSize::DATA_TYPE)
            .len(v.len())
            .add_buffer(v.data_ref().buffers()[0].clone())
            .add_buffer(v.data_ref().child_data()[0].buffers()[0].clone());
        if let Some(bitmap) = v.data_ref().null_bitmap() {
            builder = builder.null_bit_buffer(bitmap.bits.clone())
        }

        let data = unsafe { builder.build_unchecked() };
        Self::from(data)
    }

    /// Creates a [`GenericBinaryArray`] based on an iterator of values without nulls
    pub fn from_iter_values<Ptr, I>(iter: I) -> Self
    where
        Ptr: AsRef<[u8]>,
        I: IntoIterator<Item = Ptr>,
    {
        let iter = iter.into_iter();
        let (_, data_len) = iter.size_hint();
        let data_len = data_len.expect("Iterator must be sized"); // panic if no upper bound.

        let mut offsets =
            MutableBuffer::new((data_len + 1) * std::mem::size_of::<OffsetSize>());
        let mut values = MutableBuffer::new(0);

        let mut length_so_far = OffsetSize::zero();
        offsets.push(length_so_far);

        for s in iter {
            let s = s.as_ref();
            length_so_far += OffsetSize::from_usize(s.len()).unwrap();
            offsets.push(length_so_far);
            values.extend_from_slice(s);
        }

        // iterator size hint may not be correct so compute the actual number of offsets
        assert!(!offsets.is_empty()); // wrote at least one
        let actual_len = (offsets.len() / std::mem::size_of::<OffsetSize>()) - 1;

        let array_data = ArrayData::builder(OffsetSize::DATA_TYPE)
            .len(actual_len)
            .add_buffer(offsets.into())
            .add_buffer(values.into());
        let array_data = unsafe { array_data.build_unchecked() };
        Self::from(array_data)
    }

    /// Returns an iterator that returns the values of `array.value(i)` for an iterator with each element `i`
    pub fn take_iter<'a>(
        &'a self,
        indexes: impl Iterator<Item = Option<usize>> + 'a,
    ) -> impl Iterator<Item = Option<&[u8]>> + 'a {
        indexes.map(|opt_index| opt_index.map(|index| self.value(index)))
    }

    /// Returns an iterator that returns the values of `array.value(i)` for an iterator with each element `i`
    /// # Safety
    ///
    /// caller must ensure that the indexes in the iterator are less than the `array.len()`
    pub unsafe fn take_iter_unchecked<'a>(
        &'a self,
        indexes: impl Iterator<Item = Option<usize>> + 'a,
    ) -> impl Iterator<Item = Option<&[u8]>> + 'a {
        indexes.map(|opt_index| opt_index.map(|index| self.value_unchecked(index)))
    }
}

impl<'a, T: BinaryOffsetSizeTrait> GenericBinaryArray<T> {
    /// constructs a new iterator
    pub fn iter(&'a self) -> GenericBinaryIter<'a, T> {
        GenericBinaryIter::<'a, T>::new(self)
    }
}

impl<OffsetSize: BinaryOffsetSizeTrait> fmt::Debug for GenericBinaryArray<OffsetSize> {
    fn fmt(&self, f: &mut fmt::Formatter) -> fmt::Result {
        let prefix = if OffsetSize::is_large() { "Large" } else { "" };

        write!(f, "{}BinaryArray\n[\n", prefix)?;
        print_long_array(self, f, |array, index, f| {
            fmt::Debug::fmt(&array.value(index), f)
        })?;
        write!(f, "]")
    }
}

impl<OffsetSize: BinaryOffsetSizeTrait> Array for GenericBinaryArray<OffsetSize> {
    fn as_any(&self) -> &dyn Any {
        self
    }

    fn data(&self) -> &ArrayData {
        &self.data
    }
}

impl<OffsetSize: BinaryOffsetSizeTrait> From<ArrayData>
    for GenericBinaryArray<OffsetSize>
{
    fn from(data: ArrayData) -> Self {
        assert_eq!(
            data.data_type(),
            &<OffsetSize as BinaryOffsetSizeTrait>::DATA_TYPE,
            "[Large]BinaryArray expects Datatype::[Large]Binary"
        );
        assert_eq!(
            data.buffers().len(),
            2,
            "BinaryArray data should contain 2 buffers only (offsets and values)"
        );
        let offsets = data.buffers()[0].as_ptr();
        let values = data.buffers()[1].as_ptr();
        Self {
            data,
            value_offsets: unsafe { RawPtrBox::new(offsets) },
            value_data: unsafe { RawPtrBox::new(values) },
        }
    }
}

impl<Ptr, OffsetSize: BinaryOffsetSizeTrait> FromIterator<Option<Ptr>>
    for GenericBinaryArray<OffsetSize>
where
    Ptr: AsRef<[u8]>,
{
    fn from_iter<I: IntoIterator<Item = Option<Ptr>>>(iter: I) -> Self {
        let iter = iter.into_iter();
        let (_, data_len) = iter.size_hint();
        let data_len = data_len.expect("Iterator must be sized"); // panic if no upper bound.

        let mut offsets = Vec::with_capacity(data_len + 1);
        let mut values = Vec::new();
        let mut null_buf = MutableBuffer::new_null(data_len);
        let mut length_so_far: OffsetSize = OffsetSize::zero();
        offsets.push(length_so_far);

        {
            let null_slice = null_buf.as_slice_mut();

            for (i, s) in iter.enumerate() {
                if let Some(s) = s {
                    let s = s.as_ref();
                    bit_util::set_bit(null_slice, i);
                    length_so_far += OffsetSize::from_usize(s.len()).unwrap();
                    values.extend_from_slice(s);
                }
                // always add an element in offsets
                offsets.push(length_so_far);
            }
        }

        // calculate actual data_len, which may be different from the iterator's upper bound
        let data_len = offsets.len() - 1;
        let array_data = ArrayData::builder(OffsetSize::DATA_TYPE)
            .len(data_len)
            .add_buffer(Buffer::from_slice_ref(&offsets))
            .add_buffer(Buffer::from_slice_ref(&values))
            .null_bit_buffer(null_buf.into());
        let array_data = unsafe { array_data.build_unchecked() };
        Self::from(array_data)
    }
}

/// An array where each element contains 0 or more bytes.
/// The byte length of each element is represented by an i32.
///
/// # Examples
///
/// Create a BinaryArray from a vector of byte slices.
///
/// ```
/// use arrow::array::{Array, BinaryArray};
/// let values: Vec<&[u8]> =
///     vec![b"one", b"two", b"", b"three"];
/// let array = BinaryArray::from_vec(values);
/// assert_eq!(4, array.len());
/// assert_eq!(b"one", array.value(0));
/// assert_eq!(b"two", array.value(1));
/// assert_eq!(b"", array.value(2));
/// assert_eq!(b"three", array.value(3));
/// ```
///
/// Create a BinaryArray from a vector of Optional (null) byte slices.
///
/// ```
/// use arrow::array::{Array, BinaryArray};
/// let values: Vec<Option<&[u8]>> =
///     vec![Some(b"one"), Some(b"two"), None, Some(b""), Some(b"three")];
/// let array = BinaryArray::from_opt_vec(values);
/// assert_eq!(5, array.len());
/// assert_eq!(b"one", array.value(0));
/// assert_eq!(b"two", array.value(1));
/// assert_eq!(b"", array.value(3));
/// assert_eq!(b"three", array.value(4));
/// assert!(!array.is_null(0));
/// assert!(!array.is_null(1));
/// assert!(array.is_null(2));
/// assert!(!array.is_null(3));
/// assert!(!array.is_null(4));
/// ```
///
pub type BinaryArray = GenericBinaryArray<i32>;

/// An array where each element contains 0 or more bytes.
/// The byte length of each element is represented by an i64.
///
/// # Examples
///
/// Create a LargeBinaryArray from a vector of byte slices.
///
/// ```
/// use arrow::array::{Array, LargeBinaryArray};
/// let values: Vec<&[u8]> =
///     vec![b"one", b"two", b"", b"three"];
/// let array = LargeBinaryArray::from_vec(values);
/// assert_eq!(4, array.len());
/// assert_eq!(b"one", array.value(0));
/// assert_eq!(b"two", array.value(1));
/// assert_eq!(b"", array.value(2));
/// assert_eq!(b"three", array.value(3));
/// ```
///
/// Create a LargeBinaryArray from a vector of Optional (null) byte slices.
///
/// ```
/// use arrow::array::{Array, LargeBinaryArray};
/// let values: Vec<Option<&[u8]>> =
///     vec![Some(b"one"), Some(b"two"), None, Some(b""), Some(b"three")];
/// let array = LargeBinaryArray::from_opt_vec(values);
/// assert_eq!(5, array.len());
/// assert_eq!(b"one", array.value(0));
/// assert_eq!(b"two", array.value(1));
/// assert_eq!(b"", array.value(3));
/// assert_eq!(b"three", array.value(4));
/// assert!(!array.is_null(0));
/// assert!(!array.is_null(1));
/// assert!(array.is_null(2));
/// assert!(!array.is_null(3));
/// assert!(!array.is_null(4));
/// ```
///
pub type LargeBinaryArray = GenericBinaryArray<i64>;

impl<'a, T: BinaryOffsetSizeTrait> IntoIterator for &'a GenericBinaryArray<T> {
    type Item = Option<&'a [u8]>;
    type IntoIter = GenericBinaryIter<'a, T>;

    fn into_iter(self) -> Self::IntoIter {
        GenericBinaryIter::<'a, T>::new(self)
    }
}

impl<OffsetSize: BinaryOffsetSizeTrait> From<Vec<Option<&[u8]>>>
    for GenericBinaryArray<OffsetSize>
{
    fn from(v: Vec<Option<&[u8]>>) -> Self {
        Self::from_opt_vec(v)
    }
}

impl<OffsetSize: BinaryOffsetSizeTrait> From<Vec<&[u8]>>
    for GenericBinaryArray<OffsetSize>
{
    fn from(v: Vec<&[u8]>) -> Self {
        Self::from_iter_values(v)
    }
}

impl<T: BinaryOffsetSizeTrait> From<GenericListArray<T>> for GenericBinaryArray<T> {
    fn from(v: GenericListArray<T>) -> Self {
        Self::from_list(v)
    }
}

/// An array where each element is a fixed-size sequence of bytes.
///
/// # Examples
///
/// Create an array from an iterable argument of byte slices.
///
/// ```
///    use arrow::array::{Array, FixedSizeBinaryArray};
///    let input_arg = vec![ vec![1, 2], vec![3, 4], vec![5, 6] ];
///    let arr = FixedSizeBinaryArray::try_from_iter(input_arg.into_iter()).unwrap();
///
///    assert_eq!(3, arr.len());
///
/// ```
/// Create an array from an iterable argument of sparse byte slices.
/// Sparsity means that the input argument can contain `None` items.
/// ```
///    use arrow::array::{Array, FixedSizeBinaryArray};
///    let input_arg = vec![ None, Some(vec![7, 8]), Some(vec![9, 10]), None, Some(vec![13, 14]) ];
///    let arr = FixedSizeBinaryArray::try_from_sparse_iter(input_arg.into_iter()).unwrap();
///    assert_eq!(5, arr.len())
///
/// ```
///
pub struct FixedSizeBinaryArray {
    data: ArrayData,
    value_data: RawPtrBox<u8>,
    length: i32,
}

impl FixedSizeBinaryArray {
    /// Returns the element at index `i` as a byte slice.
    pub fn value(&self, i: usize) -> &[u8] {
        assert!(
            i < self.data.len(),
            "FixedSizeBinaryArray out of bounds access"
        );
        let offset = i.checked_add(self.data.offset()).unwrap();
        unsafe {
            let pos = self.value_offset_at(offset);
            std::slice::from_raw_parts(
                self.value_data.as_ptr().offset(pos as isize),
                (self.value_offset_at(offset + 1) - pos) as usize,
            )
        }
    }

    /// Returns the element at index `i` as a byte slice.
    /// # Safety
    /// Caller is responsible for ensuring that the index is within the bounds of the array
    pub unsafe fn value_unchecked(&self, i: usize) -> &[u8] {
        let offset = i.checked_add(self.data.offset()).unwrap();
        let pos = self.value_offset_at(offset);
        std::slice::from_raw_parts(
            self.value_data.as_ptr().offset(pos as isize),
            (self.value_offset_at(offset + 1) - pos) as usize,
        )
    }

    /// Returns the offset for the element at index `i`.
    ///
    /// Note this doesn't do any bound checking, for performance reason.
    #[inline]
    pub fn value_offset(&self, i: usize) -> i32 {
        self.value_offset_at(self.data.offset() + i)
    }

    /// Returns the length for an element.
    ///
    /// All elements have the same length as the array is a fixed size.
    #[inline]
    pub fn value_length(&self) -> i32 {
        self.length
    }

    /// Returns a clone of the value data buffer
    pub fn value_data(&self) -> Buffer {
        self.data.buffers()[0].clone()
    }

    /// Create an array from an iterable argument of sparse byte slices.
    /// Sparsity means that items returned by the iterator are optional, i.e input argument can
    /// contain `None` items.
    ///
    /// # Examples
    ///
    /// ```
    /// use arrow::array::FixedSizeBinaryArray;
    /// let input_arg = vec![
    ///     None,
    ///     Some(vec![7, 8]),
    ///     Some(vec![9, 10]),
    ///     None,
    ///     Some(vec![13, 14]),
    ///     None,
    /// ];
    /// let array = FixedSizeBinaryArray::try_from_sparse_iter(input_arg.into_iter()).unwrap();
    /// ```
    ///
    /// # Errors
    ///
    /// Returns error if argument has length zero, or sizes of nested slices don't match.
    pub fn try_from_sparse_iter<T, U>(mut iter: T) -> Result<Self>
    where
        T: Iterator<Item = Option<U>>,
        U: AsRef<[u8]>,
    {
        let mut len = 0;
        let mut size = None;
        let mut byte = 0;
        let mut null_buf = MutableBuffer::from_len_zeroed(0);
        let mut buffer = MutableBuffer::from_len_zeroed(0);
        let mut prepend = 0;
        iter.try_for_each(|item| -> Result<()> {
            // extend null bitmask by one byte per each 8 items
            if byte == 0 {
                null_buf.push(0u8);
                byte = 8;
            }
            byte -= 1;

            if let Some(slice) = item {
                let slice = slice.as_ref();
                if let Some(size) = size {
                    if size != slice.len() {
                        return Err(ArrowError::InvalidArgumentError(format!(
                            "Nested array size mismatch: one is {}, and the other is {}",
                            size,
                            slice.len()
                        )));
                    }
                } else {
                    size = Some(slice.len());
                    buffer.extend_zeros(slice.len() * prepend);
                }
                bit_util::set_bit(null_buf.as_slice_mut(), len);
                buffer.extend_from_slice(slice);
            } else if let Some(size) = size {
                buffer.extend_zeros(size);
            } else {
                prepend += 1;
            }

            len += 1;

            Ok(())
        })?;

        if len == 0 {
            return Err(ArrowError::InvalidArgumentError(
                "Input iterable argument has no data".to_owned(),
            ));
        }

        let size = size.unwrap_or(0);
        let array_data = unsafe {
            ArrayData::new_unchecked(
                DataType::FixedSizeBinary(size as i32),
                len,
                None,
                Some(null_buf.into()),
                0,
                vec![buffer.into()],
                vec![],
            )
        };
        Ok(FixedSizeBinaryArray::from(array_data))
    }

    /// Create an array from an iterable argument of byte slices.
    ///
    /// # Examples
    ///
    /// ```
    /// use arrow::array::FixedSizeBinaryArray;
    /// let input_arg = vec![
    ///     vec![1, 2],
    ///     vec![3, 4],
    ///     vec![5, 6],
    /// ];
    /// let array = FixedSizeBinaryArray::try_from_iter(input_arg.into_iter()).unwrap();
    /// ```
    ///
    /// # Errors
    ///
    /// Returns error if argument has length zero, or sizes of nested slices don't match.
    pub fn try_from_iter<T, U>(mut iter: T) -> Result<Self>
    where
        T: Iterator<Item = U>,
        U: AsRef<[u8]>,
    {
        let mut len = 0;
        let mut size = None;
        let mut buffer = MutableBuffer::from_len_zeroed(0);
        iter.try_for_each(|item| -> Result<()> {
            let slice = item.as_ref();
            if let Some(size) = size {
                if size != slice.len() {
                    return Err(ArrowError::InvalidArgumentError(format!(
                        "Nested array size mismatch: one is {}, and the other is {}",
                        size,
                        slice.len()
                    )));
                }
            } else {
                size = Some(slice.len());
            }
            buffer.extend_from_slice(slice);

            len += 1;

            Ok(())
        })?;

        if len == 0 {
            return Err(ArrowError::InvalidArgumentError(
                "Input iterable argument has no data".to_owned(),
            ));
        }

        let size = size.unwrap_or(0);
        let array_data = ArrayData::builder(DataType::FixedSizeBinary(size as i32))
            .len(len)
            .add_buffer(buffer.into());
        let array_data = unsafe { array_data.build_unchecked() };
        Ok(FixedSizeBinaryArray::from(array_data))
    }

    #[inline]
    fn value_offset_at(&self, i: usize) -> i32 {
        self.length * i as i32
    }
}

impl From<ArrayData> for FixedSizeBinaryArray {
    fn from(data: ArrayData) -> Self {
        assert_eq!(
            data.buffers().len(),
            1,
            "FixedSizeBinaryArray data should contain 1 buffer only (values)"
        );
        let value_data = data.buffers()[0].as_ptr();
        let length = match data.data_type() {
            DataType::FixedSizeBinary(len) => *len,
            _ => panic!("Expected data type to be FixedSizeBinary"),
        };
        Self {
            data,
            value_data: unsafe { RawPtrBox::new(value_data) },
            length,
        }
    }
}

/// Creates a `FixedSizeBinaryArray` from `FixedSizeList<u8>` array
impl From<FixedSizeListArray> for FixedSizeBinaryArray {
    fn from(v: FixedSizeListArray) -> Self {
        assert_eq!(
            v.data_ref().child_data()[0].child_data().len(),
            0,
            "FixedSizeBinaryArray can only be created from list array of u8 values \
             (i.e. FixedSizeList<PrimitiveArray<u8>>)."
        );
        assert_eq!(
            v.data_ref().child_data()[0].data_type(),
            &DataType::UInt8,
            "FixedSizeBinaryArray can only be created from FixedSizeList<u8> arrays, mismatched data types."
        );

        let mut builder = ArrayData::builder(DataType::FixedSizeBinary(v.value_length()))
            .len(v.len())
            .add_buffer(v.data_ref().child_data()[0].buffers()[0].clone());
        if let Some(bitmap) = v.data_ref().null_bitmap() {
            builder = builder.null_bit_buffer(bitmap.bits.clone())
        }

        let data = unsafe { builder.build_unchecked() };
        Self::from(data)
    }
}

impl fmt::Debug for FixedSizeBinaryArray {
    fn fmt(&self, f: &mut fmt::Formatter) -> fmt::Result {
        write!(f, "FixedSizeBinaryArray<{}>\n[\n", self.value_length())?;
        print_long_array(self, f, |array, index, f| {
            fmt::Debug::fmt(&array.value(index), f)
        })?;
        write!(f, "]")
    }
}

impl Array for FixedSizeBinaryArray {
    fn as_any(&self) -> &dyn Any {
        self
    }

    fn data(&self) -> &ArrayData {
        &self.data
    }
}

/// `DecimalArray` stores fixed width decimal numbers,
/// with a fixed precision and scale.
///
/// # Examples
///
/// ```
///    use arrow::array::{Array, DecimalArray};
///    use arrow::datatypes::DataType;
///
///    // Create a DecimalArray with the default precision and scale
///    let decimal_array: DecimalArray = vec![
///       Some(8_887_000_000),
///       None,
///       Some(-8_887_000_000),
///     ]
///     .into_iter().collect();
///
///    // set precision and scale so values are interpreted
///    // as `8887.000000`, `Null`, and `-8887.000000`
///    let decimal_array = decimal_array
///     .with_precision_and_scale(23, 6)
///     .unwrap();
///
///    assert_eq!(&DataType::Decimal(23, 6), decimal_array.data_type());
///    assert_eq!(8_887_000_000, decimal_array.value(0));
///    assert_eq!("8887.000000", decimal_array.value_as_string(0));
///    assert_eq!(3, decimal_array.len());
///    assert_eq!(1, decimal_array.null_count());
///    assert_eq!(32, decimal_array.value_offset(2));
///    assert_eq!(16, decimal_array.value_length());
///    assert_eq!(23, decimal_array.precision());
///    assert_eq!(6, decimal_array.scale());
/// ```
///
pub struct DecimalArray {
    data: ArrayData,
    value_data: RawPtrBox<u8>,
    precision: usize,
    scale: usize,
    length: i32,
}

impl DecimalArray {
    /// Returns the element at index `i` as i128.
    pub fn value(&self, i: usize) -> i128 {
        assert!(i < self.data.len(), "DecimalArray out of bounds access");
        let offset = i.checked_add(self.data.offset()).unwrap();
        let raw_val = unsafe {
            let pos = self.value_offset_at(offset);
            std::slice::from_raw_parts(
                self.value_data.as_ptr().offset(pos as isize),
                (self.value_offset_at(offset + 1) - pos) as usize,
            )
        };
        let as_array = raw_val.try_into();
        match as_array {
            Ok(v) if raw_val.len() == 16 => i128::from_le_bytes(v),
            _ => panic!("DecimalArray elements are not 128bit integers."),
        }
    }

    /// Returns the offset for the element at index `i`.
    ///
    /// Note this doesn't do any bound checking, for performance reason.
    #[inline]
    pub fn value_offset(&self, i: usize) -> i32 {
        self.value_offset_at(self.data.offset() + i)
    }

    /// Returns the length for an element.
    ///
    /// All elements have the same length as the array is a fixed size.
    #[inline]
    pub fn value_length(&self) -> i32 {
        self.length
    }

    /// Returns a clone of the value data buffer
    pub fn value_data(&self) -> Buffer {
        self.data.buffers()[0].clone()
    }

    #[inline]
    fn value_offset_at(&self, i: usize) -> i32 {
        self.length * i as i32
    }

    #[inline]
    pub fn value_as_string(&self, row: usize) -> String {
        let value = self.value(row);
        let value_str = value.to_string();

        if self.scale == 0 {
            value_str
        } else {
            let (sign, rest) = value_str.split_at(if value >= 0 { 0 } else { 1 });

            if rest.len() > self.scale {
                // Decimal separator is in the middle of the string
                let (whole, decimal) = value_str.split_at(value_str.len() - self.scale);
                format!("{}.{}", whole, decimal)
            } else {
                // String has to be padded
                format!("{}0.{:0>width$}", sign, rest, width = self.scale)
            }
        }
    }

    pub fn from_fixed_size_list_array(
        v: FixedSizeListArray,
        precision: usize,
        scale: usize,
    ) -> Self {
        assert_eq!(
            v.data_ref().child_data()[0].child_data().len(),
            0,
            "DecimalArray can only be created from list array of u8 values \
             (i.e. FixedSizeList<PrimitiveArray<u8>>)."
        );
        assert_eq!(
            v.data_ref().child_data()[0].data_type(),
            &DataType::UInt8,
            "DecimalArray can only be created from FixedSizeList<u8> arrays, mismatched data types."
        );

        let mut builder = ArrayData::builder(DataType::Decimal(precision, scale))
            .len(v.len())
            .add_buffer(v.data_ref().child_data()[0].buffers()[0].clone());
        if let Some(bitmap) = v.data_ref().null_bitmap() {
            builder = builder.null_bit_buffer(bitmap.bits.clone())
        }

        let array_data = unsafe { builder.build_unchecked() };
        Self::from(array_data)
    }

    /// Creates a [DecimalArray] with default precision and scale,
    /// based on an iterator of `i128` values without nulls
    pub fn from_iter_values<I: IntoIterator<Item = i128>>(iter: I) -> Self {
        let val_buf: Buffer = iter.into_iter().collect();
        let data = unsafe {
            ArrayData::new_unchecked(
                Self::default_type(),
                val_buf.len() / std::mem::size_of::<i128>(),
                None,
                None,
                0,
                vec![val_buf],
                vec![],
            )
        };
        DecimalArray::from(data)
    }

    /// Return the precision (total digits) that can be stored by this array
    pub fn precision(&self) -> usize {
        self.precision
    }

    /// Return the scale (digits after the decimal) that can be stored by this array
    pub fn scale(&self) -> usize {
        self.scale
    }

    /// Returns a DecimalArray with the same data as self, with the
    /// specified precision.
    ///
    /// Returns an Error if:
    /// 1. `precision` is larger than [`DECIMAL_MAX_PRECISION`]
    /// 2. `scale` is larger than [`DECIMAL_MAX_SCALE`];
    /// 3. `scale` is > `precision`
    pub fn with_precision_and_scale(
        mut self,
        precision: usize,
        scale: usize,
    ) -> Result<Self> {
        if precision > DECIMAL_MAX_PRECISION {
            return Err(ArrowError::InvalidArgumentError(format!(
                "precision {} is greater than max {}",
                precision, DECIMAL_MAX_PRECISION
            )));
        }
        if scale > DECIMAL_MAX_SCALE {
            return Err(ArrowError::InvalidArgumentError(format!(
                "scale {} is greater than max {}",
                scale, DECIMAL_MAX_SCALE
            )));
        }
        if scale > precision {
            return Err(ArrowError::InvalidArgumentError(format!(
                "scale {} is greater than precision {}",
                scale, precision
            )));
        }

        // Ensure that all values are within the requested
        // precision. For performance, only check if the precision is
        // decreased
        if precision < self.precision {
            for v in self.iter().flatten() {
                validate_decimal_precision(v, precision)?;
            }
        }

        assert_eq!(
            self.data.data_type(),
            &DataType::Decimal(self.precision, self.scale)
        );

        // safety: self.data is valid DataType::Decimal as checked above
        let new_data_type = DataType::Decimal(precision, scale);
        self.precision = precision;
        self.scale = scale;
        self.data = self.data.with_data_type(new_data_type);
        Ok(self)
    }

    /// The default precision and scale used when not specified.
    pub fn default_type() -> DataType {
        // Keep maximum precision
        DataType::Decimal(DECIMAL_MAX_PRECISION, DECIMAL_DEFAULT_SCALE)
    }
}

impl From<ArrayData> for DecimalArray {
    fn from(data: ArrayData) -> Self {
        assert_eq!(
            data.buffers().len(),
            1,
            "DecimalArray data should contain 1 buffer only (values)"
        );
        let values = data.buffers()[0].as_ptr();
        let (precision, scale) = match data.data_type() {
            DataType::Decimal(precision, scale) => (*precision, *scale),
            _ => panic!("Expected data type to be Decimal"),
        };
        let length = 16;
        Self {
            data,
            value_data: unsafe { RawPtrBox::new(values) },
            precision,
            scale,
            length,
        }
    }
}

impl From<DecimalArray> for ArrayData {
    fn from(array: DecimalArray) -> Self {
        array.data
    }
}

<<<<<<< HEAD
=======
/// an iterator that returns `Some(i128)` or `None`, that can be used on a
/// [`DecimalArray`]
#[derive(Debug)]
pub struct DecimalIter<'a> {
    array: &'a DecimalArray,
    current: usize,
    current_end: usize,
}

impl<'a> DecimalIter<'a> {
    pub fn new(array: &'a DecimalArray) -> Self {
        Self {
            array,
            current: 0,
            current_end: array.len(),
        }
    }
}

impl<'a> std::iter::Iterator for DecimalIter<'a> {
    type Item = Option<i128>;

    fn next(&mut self) -> Option<Self::Item> {
        if self.current == self.current_end {
            None
        } else {
            let old = self.current;
            self.current += 1;
            // TODO: Improve performance by avoiding bounds check here
            // (by using adding a `value_unchecked, for example)
            if self.array.is_null(old) {
                Some(None)
            } else {
                Some(Some(self.array.value(old)))
            }
        }
    }
}

>>>>>>> 4c223159
impl<'a> IntoIterator for &'a DecimalArray {
    type Item = Option<i128>;
    type IntoIter = DecimalIter<'a>;

    fn into_iter(self) -> Self::IntoIter {
        DecimalIter::<'a>::new(self)
    }
}

impl<'a> DecimalArray {
    /// constructs a new iterator
    pub fn iter(&'a self) -> DecimalIter<'a> {
        DecimalIter::new(self)
    }
}

impl<Ptr: Borrow<Option<i128>>> FromIterator<Ptr> for DecimalArray {
    fn from_iter<I: IntoIterator<Item = Ptr>>(iter: I) -> Self {
        let iter = iter.into_iter();
        let (lower, upper) = iter.size_hint();
        let size_hint = upper.unwrap_or(lower);

        let mut null_buf = BooleanBufferBuilder::new(size_hint);

        let buffer: Buffer = iter
            .map(|item| {
                if let Some(a) = item.borrow() {
                    null_buf.append(true);
                    *a
                } else {
                    null_buf.append(false);
                    // arbitrary value for NULL
                    0
                }
            })
            .collect();

        let data = unsafe {
            ArrayData::new_unchecked(
                Self::default_type(),
                null_buf.len(),
                None,
                Some(null_buf.into()),
                0,
                vec![buffer],
                vec![],
            )
        };
        DecimalArray::from(data)
    }
}

impl fmt::Debug for DecimalArray {
    fn fmt(&self, f: &mut fmt::Formatter) -> fmt::Result {
        write!(f, "DecimalArray<{}, {}>\n[\n", self.precision, self.scale)?;
        print_long_array(self, f, |array, index, f| {
            let formatted_decimal = array.value_as_string(index);

            write!(f, "{}", formatted_decimal)
        })?;
        write!(f, "]")
    }
}

impl Array for DecimalArray {
    fn as_any(&self) -> &dyn Any {
        self
    }

    fn data(&self) -> &ArrayData {
        &self.data
    }
}

#[cfg(test)]
mod tests {
    use crate::{
        array::{DecimalBuilder, LargeListArray, ListArray},
        datatypes::Field,
    };

    use super::*;

    #[test]
    fn test_binary_array() {
        let values: [u8; 12] = [
            b'h', b'e', b'l', b'l', b'o', b'p', b'a', b'r', b'q', b'u', b'e', b't',
        ];
        let offsets: [i32; 4] = [0, 5, 5, 12];

        // Array data: ["hello", "", "parquet"]
        let array_data = ArrayData::builder(DataType::Binary)
            .len(3)
            .add_buffer(Buffer::from_slice_ref(&offsets))
            .add_buffer(Buffer::from_slice_ref(&values))
            .build()
            .unwrap();
        let binary_array = BinaryArray::from(array_data);
        assert_eq!(3, binary_array.len());
        assert_eq!(0, binary_array.null_count());
        assert_eq!([b'h', b'e', b'l', b'l', b'o'], binary_array.value(0));
        assert_eq!([b'h', b'e', b'l', b'l', b'o'], unsafe {
            binary_array.value_unchecked(0)
        });
        assert_eq!([] as [u8; 0], binary_array.value(1));
        assert_eq!([] as [u8; 0], unsafe { binary_array.value_unchecked(1) });
        assert_eq!(
            [b'p', b'a', b'r', b'q', b'u', b'e', b't'],
            binary_array.value(2)
        );
        assert_eq!([b'p', b'a', b'r', b'q', b'u', b'e', b't'], unsafe {
            binary_array.value_unchecked(2)
        });
        assert_eq!(5, binary_array.value_offsets()[2]);
        assert_eq!(7, binary_array.value_length(2));
        for i in 0..3 {
            assert!(binary_array.is_valid(i));
            assert!(!binary_array.is_null(i));
        }
    }

    #[test]
    fn test_binary_array_with_offsets() {
        let values: [u8; 12] = [
            b'h', b'e', b'l', b'l', b'o', b'p', b'a', b'r', b'q', b'u', b'e', b't',
        ];
        let offsets: [i32; 4] = [0, 5, 5, 12];

        // Test binary array with offset
        let array_data = ArrayData::builder(DataType::Binary)
            .len(2)
            .offset(1)
            .add_buffer(Buffer::from_slice_ref(&offsets))
            .add_buffer(Buffer::from_slice_ref(&values))
            .build()
            .unwrap();
        let binary_array = BinaryArray::from(array_data);
        assert_eq!(
            [b'p', b'a', b'r', b'q', b'u', b'e', b't'],
            binary_array.value(1)
        );
        assert_eq!(5, binary_array.value_offsets()[0]);
        assert_eq!(0, binary_array.value_length(0));
        assert_eq!(5, binary_array.value_offsets()[1]);
        assert_eq!(7, binary_array.value_length(1));
    }

    #[test]
    fn test_large_binary_array() {
        let values: [u8; 12] = [
            b'h', b'e', b'l', b'l', b'o', b'p', b'a', b'r', b'q', b'u', b'e', b't',
        ];
        let offsets: [i64; 4] = [0, 5, 5, 12];

        // Array data: ["hello", "", "parquet"]
        let array_data = ArrayData::builder(DataType::LargeBinary)
            .len(3)
            .add_buffer(Buffer::from_slice_ref(&offsets))
            .add_buffer(Buffer::from_slice_ref(&values))
            .build()
            .unwrap();
        let binary_array = LargeBinaryArray::from(array_data);
        assert_eq!(3, binary_array.len());
        assert_eq!(0, binary_array.null_count());
        assert_eq!([b'h', b'e', b'l', b'l', b'o'], binary_array.value(0));
        assert_eq!([b'h', b'e', b'l', b'l', b'o'], unsafe {
            binary_array.value_unchecked(0)
        });
        assert_eq!([] as [u8; 0], binary_array.value(1));
        assert_eq!([] as [u8; 0], unsafe { binary_array.value_unchecked(1) });
        assert_eq!(
            [b'p', b'a', b'r', b'q', b'u', b'e', b't'],
            binary_array.value(2)
        );
        assert_eq!([b'p', b'a', b'r', b'q', b'u', b'e', b't'], unsafe {
            binary_array.value_unchecked(2)
        });
        assert_eq!(5, binary_array.value_offsets()[2]);
        assert_eq!(7, binary_array.value_length(2));
        for i in 0..3 {
            assert!(binary_array.is_valid(i));
            assert!(!binary_array.is_null(i));
        }
    }

    #[test]
    fn test_large_binary_array_with_offsets() {
        let values: [u8; 12] = [
            b'h', b'e', b'l', b'l', b'o', b'p', b'a', b'r', b'q', b'u', b'e', b't',
        ];
        let offsets: [i64; 4] = [0, 5, 5, 12];

        // Test binary array with offset
        let array_data = ArrayData::builder(DataType::LargeBinary)
            .len(2)
            .offset(1)
            .add_buffer(Buffer::from_slice_ref(&offsets))
            .add_buffer(Buffer::from_slice_ref(&values))
            .build()
            .unwrap();
        let binary_array = LargeBinaryArray::from(array_data);
        assert_eq!(
            [b'p', b'a', b'r', b'q', b'u', b'e', b't'],
            binary_array.value(1)
        );
        assert_eq!([b'p', b'a', b'r', b'q', b'u', b'e', b't'], unsafe {
            binary_array.value_unchecked(1)
        });
        assert_eq!(5, binary_array.value_offsets()[0]);
        assert_eq!(0, binary_array.value_length(0));
        assert_eq!(5, binary_array.value_offsets()[1]);
        assert_eq!(7, binary_array.value_length(1));
    }

    #[test]
    fn test_binary_array_from_list_array() {
        let values: [u8; 12] = [
            b'h', b'e', b'l', b'l', b'o', b'p', b'a', b'r', b'q', b'u', b'e', b't',
        ];
        let values_data = ArrayData::builder(DataType::UInt8)
            .len(12)
            .add_buffer(Buffer::from(&values[..]))
            .build()
            .unwrap();
        let offsets: [i32; 4] = [0, 5, 5, 12];

        // Array data: ["hello", "", "parquet"]
        let array_data1 = ArrayData::builder(DataType::Binary)
            .len(3)
            .add_buffer(Buffer::from_slice_ref(&offsets))
            .add_buffer(Buffer::from_slice_ref(&values))
            .build()
            .unwrap();
        let binary_array1 = BinaryArray::from(array_data1);

        let data_type =
            DataType::List(Box::new(Field::new("item", DataType::UInt8, false)));
        let array_data2 = ArrayData::builder(data_type)
            .len(3)
            .add_buffer(Buffer::from_slice_ref(&offsets))
            .add_child_data(values_data)
            .build()
            .unwrap();
        let list_array = ListArray::from(array_data2);
        let binary_array2 = BinaryArray::from(list_array);

        assert_eq!(2, binary_array2.data().buffers().len());
        assert_eq!(0, binary_array2.data().child_data().len());

        assert_eq!(binary_array1.len(), binary_array2.len());
        assert_eq!(binary_array1.null_count(), binary_array2.null_count());
        assert_eq!(binary_array1.value_offsets(), binary_array2.value_offsets());
        for i in 0..binary_array1.len() {
            assert_eq!(binary_array1.value(i), binary_array2.value(i));
            assert_eq!(binary_array1.value(i), unsafe {
                binary_array2.value_unchecked(i)
            });
            assert_eq!(binary_array1.value_length(i), binary_array2.value_length(i));
        }
    }

    #[test]
    fn test_large_binary_array_from_list_array() {
        let values: [u8; 12] = [
            b'h', b'e', b'l', b'l', b'o', b'p', b'a', b'r', b'q', b'u', b'e', b't',
        ];
        let values_data = ArrayData::builder(DataType::UInt8)
            .len(12)
            .add_buffer(Buffer::from(&values[..]))
            .build()
            .unwrap();
        let offsets: [i64; 4] = [0, 5, 5, 12];

        // Array data: ["hello", "", "parquet"]
        let array_data1 = ArrayData::builder(DataType::LargeBinary)
            .len(3)
            .add_buffer(Buffer::from_slice_ref(&offsets))
            .add_buffer(Buffer::from_slice_ref(&values))
            .build()
            .unwrap();
        let binary_array1 = LargeBinaryArray::from(array_data1);

        let data_type =
            DataType::LargeList(Box::new(Field::new("item", DataType::UInt8, false)));
        let array_data2 = ArrayData::builder(data_type)
            .len(3)
            .add_buffer(Buffer::from_slice_ref(&offsets))
            .add_child_data(values_data)
            .build()
            .unwrap();
        let list_array = LargeListArray::from(array_data2);
        let binary_array2 = LargeBinaryArray::from(list_array);

        assert_eq!(2, binary_array2.data().buffers().len());
        assert_eq!(0, binary_array2.data().child_data().len());

        assert_eq!(binary_array1.len(), binary_array2.len());
        assert_eq!(binary_array1.null_count(), binary_array2.null_count());
        assert_eq!(binary_array1.value_offsets(), binary_array2.value_offsets());
        for i in 0..binary_array1.len() {
            assert_eq!(binary_array1.value(i), binary_array2.value(i));
            assert_eq!(binary_array1.value(i), unsafe {
                binary_array2.value_unchecked(i)
            });
            assert_eq!(binary_array1.value_length(i), binary_array2.value_length(i));
        }
    }

    fn test_generic_binary_array_from_opt_vec<T: BinaryOffsetSizeTrait>() {
        let values: Vec<Option<&[u8]>> =
            vec![Some(b"one"), Some(b"two"), None, Some(b""), Some(b"three")];
        let array = GenericBinaryArray::<T>::from_opt_vec(values);
        assert_eq!(array.len(), 5);
        assert_eq!(array.value(0), b"one");
        assert_eq!(array.value(1), b"two");
        assert_eq!(array.value(3), b"");
        assert_eq!(array.value(4), b"three");
        assert!(!array.is_null(0));
        assert!(!array.is_null(1));
        assert!(array.is_null(2));
        assert!(!array.is_null(3));
        assert!(!array.is_null(4));
    }

    #[test]
    fn test_large_binary_array_from_opt_vec() {
        test_generic_binary_array_from_opt_vec::<i64>()
    }

    #[test]
    fn test_binary_array_from_opt_vec() {
        test_generic_binary_array_from_opt_vec::<i32>()
    }

    #[test]
    fn test_binary_array_from_unbound_iter() {
        // iterator that doesn't declare (upper) size bound
        let value_iter = (0..)
            .scan(0usize, |pos, i| {
                if *pos < 10 {
                    *pos += 1;
                    Some(Some(format!("value {}", i)))
                } else {
                    // actually returns up to 10 values
                    None
                }
            })
            // limited using take()
            .take(100);

        let (_, upper_size_bound) = value_iter.size_hint();
        // the upper bound, defined by take above, is 100
        assert_eq!(upper_size_bound, Some(100));
        let binary_array: BinaryArray = value_iter.collect();
        // but the actual number of items in the array should be 10
        assert_eq!(binary_array.len(), 10);
    }

    #[test]
    #[should_panic(
        expected = "assertion failed: `(left == right)`\n  left: `UInt32`,\n \
                    right: `UInt8`: BinaryArray can only be created from List<u8> arrays, \
                    mismatched data types."
    )]
    fn test_binary_array_from_incorrect_list_array() {
        let values: [u32; 12] = [0, 1, 2, 3, 4, 5, 6, 7, 8, 9, 10, 11];
        let values_data = ArrayData::builder(DataType::UInt32)
            .len(12)
            .add_buffer(Buffer::from_slice_ref(&values))
            .build()
            .unwrap();
        let offsets: [i32; 4] = [0, 5, 5, 12];

        let data_type =
            DataType::List(Box::new(Field::new("item", DataType::UInt32, false)));
        let array_data = ArrayData::builder(data_type)
            .len(3)
            .add_buffer(Buffer::from_slice_ref(&offsets))
            .add_child_data(values_data)
            .build()
            .unwrap();
        let list_array = ListArray::from(array_data);
        drop(BinaryArray::from(list_array));
    }

    #[test]
    fn test_fixed_size_binary_array() {
        let values: [u8; 15] = *b"hellotherearrow";

        let array_data = ArrayData::builder(DataType::FixedSizeBinary(5))
            .len(3)
            .add_buffer(Buffer::from(&values[..]))
            .build()
            .unwrap();
        let fixed_size_binary_array = FixedSizeBinaryArray::from(array_data);
        assert_eq!(3, fixed_size_binary_array.len());
        assert_eq!(0, fixed_size_binary_array.null_count());
        assert_eq!(
            [b'h', b'e', b'l', b'l', b'o'],
            fixed_size_binary_array.value(0)
        );
        assert_eq!(
            [b't', b'h', b'e', b'r', b'e'],
            fixed_size_binary_array.value(1)
        );
        assert_eq!(
            [b'a', b'r', b'r', b'o', b'w'],
            fixed_size_binary_array.value(2)
        );
        assert_eq!(5, fixed_size_binary_array.value_length());
        assert_eq!(10, fixed_size_binary_array.value_offset(2));
        for i in 0..3 {
            assert!(fixed_size_binary_array.is_valid(i));
            assert!(!fixed_size_binary_array.is_null(i));
        }

        // Test binary array with offset
        let array_data = ArrayData::builder(DataType::FixedSizeBinary(5))
            .len(2)
            .offset(1)
            .add_buffer(Buffer::from(&values[..]))
            .build()
            .unwrap();
        let fixed_size_binary_array = FixedSizeBinaryArray::from(array_data);
        assert_eq!(
            [b't', b'h', b'e', b'r', b'e'],
            fixed_size_binary_array.value(0)
        );
        assert_eq!(
            [b'a', b'r', b'r', b'o', b'w'],
            fixed_size_binary_array.value(1)
        );
        assert_eq!(2, fixed_size_binary_array.len());
        assert_eq!(5, fixed_size_binary_array.value_offset(0));
        assert_eq!(5, fixed_size_binary_array.value_length());
        assert_eq!(10, fixed_size_binary_array.value_offset(1));
    }

    #[test]
    #[should_panic(
        expected = "FixedSizeBinaryArray can only be created from FixedSizeList<u8> arrays"
    )]
    fn test_fixed_size_binary_array_from_incorrect_list_array() {
        let values: [u32; 12] = [0, 1, 2, 3, 4, 5, 6, 7, 8, 9, 10, 11];
        let values_data = ArrayData::builder(DataType::UInt32)
            .len(12)
            .add_buffer(Buffer::from_slice_ref(&values))
            .build()
            .unwrap();

        let array_data = unsafe {
            ArrayData::builder(DataType::FixedSizeList(
                Box::new(Field::new("item", DataType::Binary, false)),
                4,
            ))
            .len(3)
            .add_child_data(values_data)
            .build_unchecked()
        };
        let list_array = FixedSizeListArray::from(array_data);
        drop(FixedSizeBinaryArray::from(list_array));
    }

    #[test]
    #[should_panic(expected = "BinaryArray out of bounds access")]
    fn test_binary_array_get_value_index_out_of_bound() {
        let values: [u8; 12] =
            [104, 101, 108, 108, 111, 112, 97, 114, 113, 117, 101, 116];
        let offsets: [i32; 4] = [0, 5, 5, 12];
        let array_data = ArrayData::builder(DataType::Binary)
            .len(3)
            .add_buffer(Buffer::from_slice_ref(&offsets))
            .add_buffer(Buffer::from_slice_ref(&values))
            .build()
            .unwrap();
        let binary_array = BinaryArray::from(array_data);
        binary_array.value(4);
    }

    #[test]
    fn test_binary_array_fmt_debug() {
        let values: [u8; 15] = *b"hellotherearrow";

        let array_data = ArrayData::builder(DataType::FixedSizeBinary(5))
            .len(3)
            .add_buffer(Buffer::from(&values[..]))
            .build()
            .unwrap();
        let arr = FixedSizeBinaryArray::from(array_data);
        assert_eq!(
            "FixedSizeBinaryArray<5>\n[\n  [104, 101, 108, 108, 111],\n  [116, 104, 101, 114, 101],\n  [97, 114, 114, 111, 119],\n]",
            format!("{:?}", arr)
        );
    }

    #[test]
    fn test_decimal_array() {
        // let val_8887: [u8; 16] = [192, 219, 180, 17, 2, 0, 0, 0, 0, 0, 0, 0, 0, 0, 0, 0];
        // let val_neg_8887: [u8; 16] = [64, 36, 75, 238, 255, 255, 255, 255, 255, 255, 255, 255, 255, 255, 255, 255];
        let values: [u8; 32] = [
            192, 219, 180, 17, 2, 0, 0, 0, 0, 0, 0, 0, 0, 0, 0, 0, 64, 36, 75, 238, 253,
            255, 255, 255, 255, 255, 255, 255, 255, 255, 255, 255,
        ];
        let array_data = ArrayData::builder(DataType::Decimal(23, 6))
            .len(2)
            .add_buffer(Buffer::from(&values[..]))
            .build()
            .unwrap();
        let decimal_array = DecimalArray::from(array_data);
        assert_eq!(8_887_000_000, decimal_array.value(0));
        assert_eq!(-8_887_000_000, decimal_array.value(1));
        assert_eq!(16, decimal_array.value_length());
    }

    #[test]
    fn test_decimal_append_error_value() {
        let mut decimal_builder = DecimalBuilder::new(10, 5, 3);
        let mut result = decimal_builder.append_value(123456);
        let mut error = result.unwrap_err();
        assert_eq!(
            "Invalid argument error: 123456 is too large to store in a Decimal of precision 5. Max is 99999",
            error.to_string()
        );
        decimal_builder.append_value(12345).unwrap();
        let arr = decimal_builder.finish();
        assert_eq!("12.345", arr.value_as_string(0));

        decimal_builder = DecimalBuilder::new(10, 2, 1);
        result = decimal_builder.append_value(100);
        error = result.unwrap_err();
        assert_eq!(
            "Invalid argument error: 100 is too large to store in a Decimal of precision 2. Max is 99",
            error.to_string()
        );
        decimal_builder.append_value(99).unwrap();
        result = decimal_builder.append_value(-100);
        error = result.unwrap_err();
        assert_eq!(
            "Invalid argument error: -100 is too small to store in a Decimal of precision 2. Min is -99",
            error.to_string()
        );
        decimal_builder.append_value(-99).unwrap();
        let arr = decimal_builder.finish();
        assert_eq!("9.9", arr.value_as_string(0));
        assert_eq!("-9.9", arr.value_as_string(1));
    }
    #[test]
    fn test_decimal_from_iter_values() {
        let array = DecimalArray::from_iter_values(vec![-100, 0, 101].into_iter());
        assert_eq!(array.len(), 3);
        assert_eq!(array.data_type(), &DataType::Decimal(38, 10));
        assert_eq!(-100, array.value(0));
        assert!(!array.is_null(0));
        assert_eq!(0, array.value(1));
        assert!(!array.is_null(1));
        assert_eq!(101, array.value(2));
        assert!(!array.is_null(2));
    }

    #[test]
    fn test_decimal_from_iter() {
        let array: DecimalArray = vec![Some(-100), None, Some(101)].into_iter().collect();
        assert_eq!(array.len(), 3);
        assert_eq!(array.data_type(), &DataType::Decimal(38, 10));
        assert_eq!(-100, array.value(0));
        assert!(!array.is_null(0));
        assert!(array.is_null(1));
        assert_eq!(101, array.value(2));
        assert!(!array.is_null(2));
    }

    #[test]
    fn test_decimal_iter() {
        let data = vec![Some(-100), None, Some(101)];
        let array: DecimalArray = data.clone().into_iter().collect();

        let collected: Vec<_> = array.iter().collect();
        assert_eq!(data, collected);
    }

    #[test]
    fn test_decimal_into_iter() {
        let data = vec![Some(-100), None, Some(101)];
        let array: DecimalArray = data.clone().into_iter().collect();

        let collected: Vec<_> = array.into_iter().collect();
        assert_eq!(data, collected);
    }

    #[test]
    fn test_decimal_iter_sized() {
        let data = vec![Some(-100), None, Some(101)];
        let array: DecimalArray = data.into_iter().collect();
        let mut iter = array.into_iter();

        // is exact sized
        assert_eq!(array.len(), 3);

        // size_hint is reported correctly
        assert_eq!(iter.size_hint(), (3, Some(3)));
        iter.next().unwrap();
        assert_eq!(iter.size_hint(), (2, Some(2)));
        iter.next().unwrap();
        iter.next().unwrap();
        assert_eq!(iter.size_hint(), (0, Some(0)));
        assert!(iter.next().is_none());
        assert_eq!(iter.size_hint(), (0, Some(0)));
    }

    #[test]
    fn test_decimal_array_value_as_string() {
        let arr = [123450, -123450, 100, -100, 10, -10, 0]
            .into_iter()
            .map(Some)
            .collect::<DecimalArray>()
            .with_precision_and_scale(6, 3)
            .unwrap();

        assert_eq!("123.450", arr.value_as_string(0));
        assert_eq!("-123.450", arr.value_as_string(1));
        assert_eq!("0.100", arr.value_as_string(2));
        assert_eq!("-0.100", arr.value_as_string(3));
        assert_eq!("0.010", arr.value_as_string(4));
        assert_eq!("-0.010", arr.value_as_string(5));
        assert_eq!("0.000", arr.value_as_string(6));
    }

    #[test]
    fn test_decimal_array_with_precision_and_scale() {
        let arr = DecimalArray::from_iter_values([12345, 456, 7890, -123223423432432])
            .with_precision_and_scale(20, 2)
            .unwrap();

        assert_eq!(arr.data_type(), &DataType::Decimal(20, 2));
        assert_eq!(arr.precision(), 20);
        assert_eq!(arr.scale(), 2);

        let actual: Vec<_> = (0..arr.len()).map(|i| arr.value_as_string(i)).collect();
        let expected = vec!["123.45", "4.56", "78.90", "-1232234234324.32"];

        assert_eq!(actual, expected);
    }

    #[test]
    #[should_panic(
        expected = "-123223423432432 is too small to store in a Decimal of precision 5. Min is -99999"
    )]
    fn test_decimal_array_with_precision_and_scale_out_of_range() {
        DecimalArray::from_iter_values([12345, 456, 7890, -123223423432432])
            // precision is too small to hold value
            .with_precision_and_scale(5, 2)
            .unwrap();
    }

    #[test]
    #[should_panic(expected = "precision 40 is greater than max 38")]
    fn test_decimal_array_with_precision_and_scale_invalid_precision() {
        DecimalArray::from_iter_values([12345, 456])
            .with_precision_and_scale(40, 2)
            .unwrap();
    }

    #[test]
    #[should_panic(expected = "scale 40 is greater than max 38")]
    fn test_decimal_array_with_precision_and_scale_invalid_scale() {
        DecimalArray::from_iter_values([12345, 456])
            .with_precision_and_scale(20, 40)
            .unwrap();
    }

    #[test]
    #[should_panic(expected = "scale 10 is greater than precision 4")]
    fn test_decimal_array_with_precision_and_scale_invalid_precision_and_scale() {
        DecimalArray::from_iter_values([12345, 456])
            .with_precision_and_scale(4, 10)
            .unwrap();
    }

    #[test]
    fn test_decimal_array_fmt_debug() {
        let arr = [Some(8887000000), Some(-8887000000), None]
            .iter()
            .collect::<DecimalArray>()
            .with_precision_and_scale(23, 6)
            .unwrap();

        assert_eq!(
            "DecimalArray<23, 6>\n[\n  8887.000000,\n  -8887.000000,\n  null,\n]",
            format!("{:?}", arr)
        );
    }

    #[test]
    fn test_fixed_size_binary_array_from_iter() {
        let input_arg = vec![vec![1, 2], vec![3, 4], vec![5, 6]];
        let arr = FixedSizeBinaryArray::try_from_iter(input_arg.into_iter()).unwrap();

        assert_eq!(2, arr.value_length());
        assert_eq!(3, arr.len())
    }

    #[test]
    fn test_all_none_fixed_size_binary_array_from_sparse_iter() {
        let none_option: Option<[u8; 32]> = None;
        let input_arg = vec![none_option, none_option, none_option];
        let arr =
            FixedSizeBinaryArray::try_from_sparse_iter(input_arg.into_iter()).unwrap();
        assert_eq!(0, arr.value_length());
        assert_eq!(3, arr.len())
    }

    #[test]
    fn test_fixed_size_binary_array_from_sparse_iter() {
        let input_arg = vec![
            None,
            Some(vec![7, 8]),
            Some(vec![9, 10]),
            None,
            Some(vec![13, 14]),
        ];
        let arr =
            FixedSizeBinaryArray::try_from_sparse_iter(input_arg.into_iter()).unwrap();
        assert_eq!(2, arr.value_length());
        assert_eq!(5, arr.len())
    }

    #[test]
    fn test_binary_array_all_null() {
        let data = vec![None];
        let array = BinaryArray::from(data);
        array
            .data()
            .validate_full()
            .expect("All null array has valid array data");
    }

    #[test]
    fn test_large_binary_array_all_null() {
        let data = vec![None];
        let array = LargeBinaryArray::from(data);
        array
            .data()
            .validate_full()
            .expect("All null array has valid array data");
    }

    #[test]
    fn fixed_size_binary_array_all_null() {
        let data = vec![None] as Vec<Option<String>>;
        let array = FixedSizeBinaryArray::try_from_sparse_iter(data.into_iter()).unwrap();
        array
            .data()
            .validate_full()
            .expect("All null array has valid array data");
    }
}<|MERGE_RESOLUTION|>--- conflicted
+++ resolved
@@ -984,48 +984,6 @@
     }
 }
 
-<<<<<<< HEAD
-=======
-/// an iterator that returns `Some(i128)` or `None`, that can be used on a
-/// [`DecimalArray`]
-#[derive(Debug)]
-pub struct DecimalIter<'a> {
-    array: &'a DecimalArray,
-    current: usize,
-    current_end: usize,
-}
-
-impl<'a> DecimalIter<'a> {
-    pub fn new(array: &'a DecimalArray) -> Self {
-        Self {
-            array,
-            current: 0,
-            current_end: array.len(),
-        }
-    }
-}
-
-impl<'a> std::iter::Iterator for DecimalIter<'a> {
-    type Item = Option<i128>;
-
-    fn next(&mut self) -> Option<Self::Item> {
-        if self.current == self.current_end {
-            None
-        } else {
-            let old = self.current;
-            self.current += 1;
-            // TODO: Improve performance by avoiding bounds check here
-            // (by using adding a `value_unchecked, for example)
-            if self.array.is_null(old) {
-                Some(None)
-            } else {
-                Some(Some(self.array.value(old)))
-            }
-        }
-    }
-}
-
->>>>>>> 4c223159
 impl<'a> IntoIterator for &'a DecimalArray {
     type Item = Option<i128>;
     type IntoIter = DecimalIter<'a>;
