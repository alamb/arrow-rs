--- conflicted
+++ resolved
@@ -1094,16 +1094,13 @@
             Some(buffer) => buffer.bit_slice(array_data.offset(), array_data.len()),
         };
 
-<<<<<<< HEAD
-        offset =
-            write_buffer(&null_buffer, buffers, arrow_data, offset, compression_codec);
-    }
-
-    array_data.buffers().iter().for_each(|buffer| {
-        offset = write_buffer(buffer, buffers, arrow_data, offset, compression_codec);
-    });
-=======
-        offset = write_buffer(null_buffer.as_slice(), buffers, arrow_data, offset);
+        offset = write_buffer(
+            null_buffer.as_slice(),
+            buffers,
+            arrow_data,
+            offset,
+            compression_codec,
+        );
     }
 
     let data_type = array_data.data_type();
@@ -1133,15 +1130,33 @@
                     )
                 };
 
-            offset = write_buffer(new_offsets.as_slice(), buffers, arrow_data, offset);
+            offset = write_buffer(
+                new_offsets.as_slice(),
+                buffers,
+                arrow_data,
+                offset,
+                compression_codec,
+            );
 
             let buffer_length = min(total_bytes, value_buffer.len() - byte_offset);
             let buffer_slice =
                 &value_buffer.as_slice()[byte_offset..(byte_offset + buffer_length)];
-            offset = write_buffer(buffer_slice, buffers, arrow_data, offset);
+            offset = write_buffer(
+                buffer_slice,
+                buffers,
+                arrow_data,
+                offset,
+                compression_codec,
+            );
         } else {
             array_data.buffers().iter().for_each(|buffer| {
-                offset = write_buffer(buffer.as_slice(), buffers, arrow_data, offset);
+                offset = write_buffer(
+                    buffer.as_slice(),
+                    buffers,
+                    arrow_data,
+                    offset,
+                    compression_codec,
+                );
             });
         }
     } else if DataType::is_numeric(data_type)
@@ -1165,16 +1180,27 @@
             let buffer_length = min(min_length, buffer.len() - byte_offset);
             let buffer_slice =
                 &buffer.as_slice()[byte_offset..(byte_offset + buffer_length)];
-            offset = write_buffer(buffer_slice, buffers, arrow_data, offset);
+            offset = write_buffer(
+                buffer_slice,
+                buffers,
+                arrow_data,
+                offset,
+                compression_codec,
+            );
         } else {
-            offset = write_buffer(buffer.as_slice(), buffers, arrow_data, offset);
+            offset = write_buffer(
+                buffer.as_slice(),
+                buffers,
+                arrow_data,
+                offset,
+                compression_codec,
+            );
         }
     } else {
         array_data.buffers().iter().for_each(|buffer| {
-            offset = write_buffer(buffer, buffers, arrow_data, offset);
+            offset = write_buffer(buffer, buffers, arrow_data, offset, compression_codec);
         });
     }
->>>>>>> 6ce4c4eb
 
     if !matches!(array_data.data_type(), DataType::Dictionary(_, _)) {
         // recursively write out nested structures
@@ -1213,29 +1239,28 @@
     offset: i64,
     compression_codec: &CompressionCodecType,
 ) -> i64 {
-<<<<<<< HEAD
     let origin_buffer_len = buffer.len();
     let mut _compression_buffer = Vec::<u8>::new();
     let (data, uncompression_buffer_len) = match compression_codec {
         CompressionCodecType::NoCompression => {
             // this buffer_len will not used in the following logic
             // If we don't use the compression, just write the data in the array
-            (buffer.as_slice(), origin_buffer_len as i64)
+            (buffer, origin_buffer_len as i64)
         }
         CompressionCodecType::Lz4Frame | CompressionCodecType::Zstd => {
             if (origin_buffer_len as i64) == LENGTH_EMPTY_COMPRESSED_DATA {
-                (buffer.as_slice(), 0)
+                (buffer, 0)
             } else if cfg!(feature = "ipc_compression") || cfg!(test) {
                 #[cfg(any(feature = "ipc_compression", test))]
                 compression_codec
-                    .compress(buffer.as_slice(), &mut _compression_buffer)
+                    .compress(buffer, &mut _compression_buffer)
                     .unwrap();
                 let compression_len = _compression_buffer.len();
                 if compression_len > origin_buffer_len {
                     // the length of compressed data is larger than uncompressed data
                     // use the uncompressed data with -1
                     // -1 indicate that we don't compress the data
-                    (buffer.as_slice(), LENGTH_NO_COMPRESSED_DATA)
+                    (buffer, LENGTH_NO_COMPRESSED_DATA)
                 } else {
                     // use the compressed data with uncompressed length
                     (_compression_buffer.as_slice(), origin_buffer_len as i64)
@@ -1261,16 +1286,6 @@
     let pad_len = pad_to_8(len as u32) as i64;
     arrow_data.extend_from_slice(&vec![0u8; pad_len as usize][..]);
     offset + total_len + pad_len
-=======
-    let len = buffer.len();
-    let pad_len = pad_to_8(len as u32);
-    let total_len: i64 = (len + pad_len) as i64;
-    // assert_eq!(len % 8, 0, "Buffer width not a multiple of 8 bytes");
-    buffers.push(ipc::Buffer::new(offset, total_len));
-    arrow_data.extend_from_slice(buffer);
-    arrow_data.extend_from_slice(&vec![0u8; pad_len][..]);
-    offset + total_len
->>>>>>> 6ce4c4eb
 }
 
 /// Calculate an 8-byte boundary and return the number of bytes needed to pad to 8 bytes
